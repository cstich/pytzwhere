--- conflicted
+++ resolved
@@ -1,4 +1,3 @@
-<<<<<<< HEAD
 #!/usr/bin/env python
 
 """tzwhere.py - time zone computation from latitude/longitude.
@@ -12,9 +11,6 @@
 
 import csv
 import datetime
-=======
-#!/usr/bin/python
->>>>>>> 9e7b74f7
 try:
     import json
 except ImportError:
@@ -46,7 +42,6 @@
 
     def __init__(self, input_kind='json', path=None):
 
-<<<<<<< HEAD
         # Construct appropriate generator for (tz, polygon) pairs.
         if input_kind in ['json', 'pickle']:
             featureCollection = tzwhere.read_tzworld(input_kind, path)
@@ -58,23 +53,6 @@
 
         # Turn that into an internal mapping.
         self._construct_polygon_map(pgen)
-=======
-        if read_pickle:
-            print( u'Reading pickle input file: {0:s}'.format(filename))
-            featureCollection = pickle.load(input_file)
-        else:
-            print( u'Reading json input file: {0:s}'.format(filename))
-            featureCollection = json.load(input_file)
-
-        input_file.close()
-
-        if write_pickle:
-            print( u'Writing pickle output file: {0:s}'.format(PICKLE_FILENAME))
-            f = open(PICKLE_FILENAME, 'w')
-            pickle.dump(featureCollection, f, pickle.HIGHEST_PROTOCOL)
-            f.close()
->>>>>>> 9e7b74f7
-
         # Construct lookup shortcuts.
         self._construct_shortcuts()
 
@@ -346,7 +324,6 @@
     start = datetime.datetime.now()
     w = tzwhere(input_kind, path)
     end = datetime.datetime.now()
-<<<<<<< HEAD
     print 'Initialized in: ',
     print end - start
     memuse()
@@ -429,13 +406,4 @@
     print
 
 if __name__ == "__main__":
-    main()
-=======
-    print('Initialized in: '),
-    print(end-start)
-    print(w.tzNameAt(float(35.295953), float(-89.662186))) #Arlington, TN
-    print(w.tzNameAt(float(33.58), float(-85.85))) #Memphis, TN
-    print(w.tzNameAt(float(61.17), float(-150.02))) #Anchorage, AK
-    print(w.tzNameAt(float(44.12), float(-123.22))) #Eugene, OR
-    print(w.tzNameAt(float(42.652647), float(-73.756371))) #Albany, NY
->>>>>>> 9e7b74f7
+    main()